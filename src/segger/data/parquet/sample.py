--- conflicted
+++ resolved
@@ -667,16 +667,9 @@
             bounds=bounds,
             extra_columns=self.settings.transcripts.columns,
         )
-<<<<<<< HEAD
         transcripts[self.settings.transcripts.label] = transcripts[
             self.settings.transcripts.label
         ].apply(lambda x: x.decode("utf-8") if isinstance(x, bytes) else x)
-=======
-        transcripts[self.settings.transcripts.label] = transcripts[self.settings.transcripts.label].apply(
-            lambda x: x.decode("utf-8") if isinstance(x, bytes) else x
-        )
-        qv_column = getattr(self.settings.transcripts, "qv_column", None)
->>>>>>> b629684b
         transcripts = utils.filter_transcripts(
             transcripts,
             self.settings.transcripts.label,
@@ -1253,14 +1246,10 @@
 
         # If there are no tx-neighbors-bd edges, we put the tile automatically in test set
         if nbrs_edge_idx.numel() == 0:
-<<<<<<< HEAD
             # logging.warning(f"No tx-neighbors-bd edges found in tile {self.uid}.")
             pyg_data["tx", "belongs", "bd"].edge_index = torch.tensor(
                 [], dtype=torch.long
             )
-=======
-            pyg_data["tx", "belongs", "bd"].edge_index = torch.tensor([], dtype=torch.long)
->>>>>>> b629684b
             return pyg_data
 
         # Now we identify and split the tx-belongs-bd edges
