--- conflicted
+++ resolved
@@ -23,14 +23,10 @@
 from multiprocessing import Pool
 import itertools
 import inspect
-<<<<<<< HEAD
+from anndata import AnnData
 from scipy.spatial import KDTree
 import yaml
 from joblib import Parallel, delayed
-=======
-from anndata import AnnData
-
->>>>>>> d69eaa7e
 
 def uint32_to_str(cell_id_uint32: int, dataset_suffix: str) -> str:
     """
