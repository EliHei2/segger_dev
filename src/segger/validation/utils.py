--- conflicted
+++ resolved
@@ -556,24 +556,11 @@
     for method, path in segmentation_paths.items():
         adata = sc.read(path)
         # Special handling for 'segger' to separate into 'segger_n0' and 'segger_n1'
-<<<<<<< HEAD
         if method == 'segger':
             cells_n1 = [i for i in adata.obs_names if not i.endswith('-nx')]
             cells_n0 = [i for i in adata.obs_names if i.endswith('-nx')]
             segmentations_dict['segger_n1'] = adata[cells_n1, :]
             segmentations_dict['segger_n0'] = adata[cells_n0, :]
-        if method == 'Baysor':
-            # cells_n1 = [i for i in adata.obs_names if not i.endswith('-nx')]
-            # cells_n0 = [i for i in adata.obs_names if i.endswith('-nx')]
-            segmentations_dict['Baysor_n1'] = adata[adata.obs.has_nucleus, :]
-            segmentations_dict['Baysor_n0'] = adata[~adata.obs.has_nucleus, :]
-=======
-        if method == "segger":
-            cells_n1 = [i for i in adata.obs_names if not i.endswith("-nx")]
-            cells_n0 = [i for i in adata.obs_names if i.endswith("-nx")]
-            segmentations_dict["segger_n1"] = adata[cells_n1, :]
-            segmentations_dict["segger_n0"] = adata[cells_n0, :]
->>>>>>> 86cc2a35
         segmentations_dict[method] = adata
     return segmentations_dict
 
@@ -917,11 +904,7 @@
         output_path (Path): Path to the directory where the plot will be saved.
         palette (Dict[str, str]): Dictionary mapping segmentation method names to color codes.
     """
-<<<<<<< HEAD
     # quantized_mecr_counts.to_csv(output_path / 'quantized_mecr_counts.csv', index=True)
-=======
-    quantized_mecr_counts.to_csv(output_path / "quantized_mecr_counts.csv", index=True)
->>>>>>> 86cc2a35
     plt.figure(figsize=(9, 6))
     for method, df in quantized_mecr_counts.items():
         plt.plot(
@@ -962,11 +945,7 @@
     output_path (Path): Path to the directory where the plot will be saved.
     palette (Dict[str, str]): Dictionary mapping segmentation method names to color codes.
     """
-<<<<<<< HEAD
     # quantized_mecr_area.to_csv(output_path / 'quantized_mecr_area.csv', index=True)
-=======
-    quantized_mecr_area.to_csv(output_path / "quantized_mecr_area.csv", index=True)
->>>>>>> 86cc2a35
     plt.figure(figsize=(6, 4))
     for method, df in quantized_mecr_area.items():
         plt.plot(
