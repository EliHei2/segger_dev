from segger.data.parquet.sample import STSampleParquet
from path import Path
from segger.data.utils import calculate_gene_celltype_abundance_embedding
import scanpy as sc
import pandas as pd
import math
import numpy as np
from segger.data.parquet._utils import get_polygons_from_xy

<<<<<<< HEAD
xenium_data_dir = Path(
    "data_raw/breast_cancer/Xenium_FFPE_Human_Breast_Cancer_Rep1/outs/"
)
segger_data_dir = Path("data_tidy/pyg_datasets/bc_rep1_emb_200_final")


scrnaseq_file = Path(
    "/omics/groups/OE0606/internal/tangy/tasks/schier/data/atals_filtered.h5ad"
)
celltype_column = "celltype_minor"
gene_celltype_abundance_embedding = calculate_gene_celltype_abundance_embedding(
    sc.read(scrnaseq_file), celltype_column
=======
"""
This script preprocesses Xenium spatial transcriptomics data for SEGGER cell segmentation model.

Key steps:
1. Data Loading:
   - Loads scRNA-seq reference data to create gene-celltype embeddings
   - Imports Xenium transcripts and nucleus boundaries
   
2. Parameter Optimization:
   - Calculates optimal neighborhood parameters based on tissue characteristics
   - dist_tx: Sets transcript neighbor search radius to 1/4 of typical nucleus size
   - k_tx: Determines number of transcripts to sample based on local density
   
3. Dataset Creation:
   - Filters transcripts to those overlapping nuclei
   - Creates graph connections between nearby transcripts
   - Splits data into training/validation sets
   - Saves in PyG format for SEGGER training

Usage:
- Input: Raw Xenium data (transcripts.parquet, nucleus_boundaries.parquet)
- Output: Processed dataset with graph structure and embeddings
"""

# Define data paths
# XENIUM_DATA_DIR = Path('/omics/odcf/analysis/OE0606_projects_temp/xenium_projects/20241209_Xenium5k_CNSL_BrM/20241209_Xenium5k_CNSL_BrM/output-XETG00078__0041719__Region_1__20241203__142052')
# SEGGER_DATA_DIR = Path('data_tidy/pyg_datasets/CNSL_5k')
# # SCRNASEQ_FILE = Path('/omics/groups/OE0606/internal/tangy/tasks/schier/data/atals_filtered.h5ad')
# CELLTYPE_COLUMN = 'celltype_minor'


XENIUM_DATA_DIR = Path(
    "/omics/odcf/analysis/OE0606_projects_temp/oncolgy_data_exchange/analysis_domenico/project_24/output-XETG00423__0053177__mng_04_TMA__20250306__170821"
>>>>>>> b629684b
)
SEGGER_DATA_DIR = Path("data_tidy/pyg_datasets/MNG_0053177")
SCRNASEQ_FILE = Path("/omics/groups/OE0606/internal/mimmo/Xenium/notebooks/data/scData/bh/bh_mng_scdata_20250306.h5ad")
CELLTYPE_COLUMN = "annot_v1"

# Calculate gene-celltype embeddings from reference data
# gene_celltype_abundance_embedding = calculate_gene_celltype_abundance_embedding(
#     sc.read(SCRNASEQ_FILE),
#     CELLTYPE_COLUMN
# )

# Initialize spatial transcriptomics sample object
sample = STSampleParquet(
    base_dir=XENIUM_DATA_DIR,
    n_workers=4,
    sample_type="xenium",
<<<<<<< HEAD
    weights=gene_celltype_abundance_embedding,  # uncomment if gene-celltype embeddings are available
)

transcripts = pd.read_parquet(
    xenium_data_dir / "transcripts.parquet", filters=[[("overlaps_nucleus", "=", 1)]]
)
boundaries = pd.read_parquet(xenium_data_dir / "nucleus_boundaries.parquet")

sizes = transcripts.groupby("cell_id").size()
polygons = get_polygons_from_xy(boundaries, "vertex_x", "vertex_y", "cell_id")
densities = polygons[sizes.index].area / sizes
bd_width = polygons.minimum_bounding_radius().median() * 2

# 1/4 median boundary diameter
dist_tx = bd_width / 4
# 90th percentile density of bounding circle with radius=dist_tx
k_tx = math.ceil(np.quantile(dist_tx**2 * np.pi * densities, 0.9))

print(k_tx)
print(dist_tx)


sample.save(
    data_dir=segger_data_dir,
    k_bd=3,
    dist_bd=15,
    k_tx=3,
    dist_tx=5,
    tile_width=200,
    tile_height=200,
    neg_sampling_ratio=5.0,
    frac=1.0,
    val_prob=0.3,
    test_prob=0,
)


xenium_data_dir = Path("data_tidy/bc_5k")
segger_data_dir = Path("data_tidy/pyg_datasets/bc_5k_emb_new")


sample = STSampleParquet(
    base_dir=xenium_data_dir,
    n_workers=8,
    sample_type="xenium",
    weights=gene_celltype_abundance_embedding,  # uncomment if gene-celltype embeddings are available
)


transcripts = pd.read_parquet(
    xenium_data_dir / "transcripts.parquet", filters=[[("overlaps_nucleus", "=", 1)]]
)
boundaries = pd.read_parquet(xenium_data_dir / "nucleus_boundaries.parquet")

sizes = transcripts.groupby("cell_id").size()
polygons = get_polygons_from_xy(boundaries, "vertex_x", "vertex_y", "cell_id")
densities = polygons[sizes.index].area / sizes
bd_width = polygons.minimum_bounding_radius().median() * 2

# 1/4 median boundary diameter
dist_tx = bd_width / 4
# 90th percentile density of bounding circle with radius=dist_tx
k_tx = math.ceil(np.quantile(dist_tx**2 * np.pi * densities, 0.9))

print(k_tx)
print(dist_tx)


sample.save(
    data_dir=segger_data_dir,
    k_bd=3,
    dist_bd=15.0,
    k_tx=15,
    dist_tx=3,
    tile_size=50_000,
    neg_sampling_ratio=5.0,
    frac=0.1,
    val_prob=0.1,
    test_prob=0.1,
=======
    # weights=gene_celltype_abundance_embedding
)

# Load and filter data
transcripts = pd.read_parquet(XENIUM_DATA_DIR / "transcripts.parquet", filters=[[("overlaps_nucleus", "=", 1)]])
boundaries = pd.read_parquet(XENIUM_DATA_DIR / "nucleus_boundaries.parquet")

# Calculate optimal neighborhood parameters
transcript_counts = transcripts.groupby("cell_id").size()
nucleus_polygons = get_polygons_from_xy(boundaries, "vertex_x", "vertex_y", "cell_id")
transcript_densities = nucleus_polygons[transcript_counts.index].area / transcript_counts
nucleus_diameter = nucleus_polygons.minimum_bounding_radius().median() * 2

# Set neighborhood parameters
dist_tx = nucleus_diameter / 4  # Search radius = 1/4 nucleus diameter
k_tx = math.ceil(
    np.quantile(dist_tx**2 * np.pi * transcript_densities, 0.9)
)  # Sample size based on 90th percentile density

print(f"Calculated parameters: k_tx={k_tx}, dist_tx={dist_tx:.2f}")

# Save processed dataset for SEGGER
# Parameters:
# - k_bd/dist_bd: Control nucleus boundary point connections
# - k_tx/dist_tx: Control transcript neighborhood connections
# - tile_width/height: Size of spatial tiles for processing
# - neg_sampling_ratio: Ratio of negative to positive samples
# - val_prob: Fraction of data for validation
sample.save(
    data_dir=SEGGER_DATA_DIR,
    k_bd=3,  # Number of boundary points to connect
    dist_bd=15,  # Maximum distance for boundary connections
    k_tx=k_tx,  # Use calculated optimal transcript neighbors
    dist_tx=dist_tx,  # Use calculated optimal search radius
    tile_width=100,  # Tile size for processing
    tile_height=100,
    neg_sampling_ratio=5.0,  # 5:1 negative:positive samples
    frac=1.0,  # Use all data
    val_prob=0.3,  # 30% validation set
    test_prob=0,  # No test set
>>>>>>> b629684b
)<|MERGE_RESOLUTION|>--- conflicted
+++ resolved
@@ -7,20 +7,6 @@
 import numpy as np
 from segger.data.parquet._utils import get_polygons_from_xy
 
-<<<<<<< HEAD
-xenium_data_dir = Path(
-    "data_raw/breast_cancer/Xenium_FFPE_Human_Breast_Cancer_Rep1/outs/"
-)
-segger_data_dir = Path("data_tidy/pyg_datasets/bc_rep1_emb_200_final")
-
-
-scrnaseq_file = Path(
-    "/omics/groups/OE0606/internal/tangy/tasks/schier/data/atals_filtered.h5ad"
-)
-celltype_column = "celltype_minor"
-gene_celltype_abundance_embedding = calculate_gene_celltype_abundance_embedding(
-    sc.read(scrnaseq_file), celltype_column
-=======
 """
 This script preprocesses Xenium spatial transcriptomics data for SEGGER cell segmentation model.
 
@@ -54,7 +40,6 @@
 
 XENIUM_DATA_DIR = Path(
     "/omics/odcf/analysis/OE0606_projects_temp/oncolgy_data_exchange/analysis_domenico/project_24/output-XETG00423__0053177__mng_04_TMA__20250306__170821"
->>>>>>> b629684b
 )
 SEGGER_DATA_DIR = Path("data_tidy/pyg_datasets/MNG_0053177")
 SCRNASEQ_FILE = Path("/omics/groups/OE0606/internal/mimmo/Xenium/notebooks/data/scData/bh/bh_mng_scdata_20250306.h5ad")
@@ -71,87 +56,6 @@
     base_dir=XENIUM_DATA_DIR,
     n_workers=4,
     sample_type="xenium",
-<<<<<<< HEAD
-    weights=gene_celltype_abundance_embedding,  # uncomment if gene-celltype embeddings are available
-)
-
-transcripts = pd.read_parquet(
-    xenium_data_dir / "transcripts.parquet", filters=[[("overlaps_nucleus", "=", 1)]]
-)
-boundaries = pd.read_parquet(xenium_data_dir / "nucleus_boundaries.parquet")
-
-sizes = transcripts.groupby("cell_id").size()
-polygons = get_polygons_from_xy(boundaries, "vertex_x", "vertex_y", "cell_id")
-densities = polygons[sizes.index].area / sizes
-bd_width = polygons.minimum_bounding_radius().median() * 2
-
-# 1/4 median boundary diameter
-dist_tx = bd_width / 4
-# 90th percentile density of bounding circle with radius=dist_tx
-k_tx = math.ceil(np.quantile(dist_tx**2 * np.pi * densities, 0.9))
-
-print(k_tx)
-print(dist_tx)
-
-
-sample.save(
-    data_dir=segger_data_dir,
-    k_bd=3,
-    dist_bd=15,
-    k_tx=3,
-    dist_tx=5,
-    tile_width=200,
-    tile_height=200,
-    neg_sampling_ratio=5.0,
-    frac=1.0,
-    val_prob=0.3,
-    test_prob=0,
-)
-
-
-xenium_data_dir = Path("data_tidy/bc_5k")
-segger_data_dir = Path("data_tidy/pyg_datasets/bc_5k_emb_new")
-
-
-sample = STSampleParquet(
-    base_dir=xenium_data_dir,
-    n_workers=8,
-    sample_type="xenium",
-    weights=gene_celltype_abundance_embedding,  # uncomment if gene-celltype embeddings are available
-)
-
-
-transcripts = pd.read_parquet(
-    xenium_data_dir / "transcripts.parquet", filters=[[("overlaps_nucleus", "=", 1)]]
-)
-boundaries = pd.read_parquet(xenium_data_dir / "nucleus_boundaries.parquet")
-
-sizes = transcripts.groupby("cell_id").size()
-polygons = get_polygons_from_xy(boundaries, "vertex_x", "vertex_y", "cell_id")
-densities = polygons[sizes.index].area / sizes
-bd_width = polygons.minimum_bounding_radius().median() * 2
-
-# 1/4 median boundary diameter
-dist_tx = bd_width / 4
-# 90th percentile density of bounding circle with radius=dist_tx
-k_tx = math.ceil(np.quantile(dist_tx**2 * np.pi * densities, 0.9))
-
-print(k_tx)
-print(dist_tx)
-
-
-sample.save(
-    data_dir=segger_data_dir,
-    k_bd=3,
-    dist_bd=15.0,
-    k_tx=15,
-    dist_tx=3,
-    tile_size=50_000,
-    neg_sampling_ratio=5.0,
-    frac=0.1,
-    val_prob=0.1,
-    test_prob=0.1,
-=======
     # weights=gene_celltype_abundance_embedding
 )
 
@@ -192,5 +96,4 @@
     frac=1.0,  # Use all data
     val_prob=0.3,  # 30% validation set
     test_prob=0,  # No test set
->>>>>>> b629684b
 )