import yaml
import subprocess

# Load the YAML configuration file
with open("config.yaml", "r") as file:
    config = yaml.safe_load(file)


# Helper function to wrap command with Singularity
<<<<<<< HEAD
def wrap_command_with_singularity(command, use_gpu=False):
    singularity_command = [
        "singularity", "exec", "--bind",
        f"{config['paths']['local_repo_dir']}:{config['paths']['container_dir']}",
        "--pwd", config['paths']['container_dir']
    ]
    
    if use_gpu:
        singularity_command.append("--nv")
    
    singularity_command.append(config['paths']['singularity_image'])
    
    return singularity_command + command

# Define the pipeline functions:
=======
def wrap_command_with_singularity(command):
    return [
        "singularity",
        "exec",
        "--bind",
        f"{config['paths']['local_repo_dir']}:{config['paths']['container_dir']}",
        "--pwd",
        config["paths"]["container_dir"],
        config["paths"]["singularity_image"],
    ] + command


# Define the pipeline functions
>>>>>>> ac62f5d2


# Run the data processing pipeline
def run_data_processing():
    python_command = [
        "python3",
        "src/segger/cli/create_dataset_fast.py",
        "--base_dir",
        config["preprocessing"]["base_dir"],
        "--data_dir",
        config["preprocessing"]["data_dir"],
        "--sample_type",
        config["preprocessing"]["sample_type"],
        "--tile_width",
        str(config["preprocessing"]["tile_width"]),
        "--tile_height",
        str(config["preprocessing"]["tile_height"]),
        "--n_workers",
        str(config["preprocessing"]["workers"]),
    ]

<<<<<<< HEAD
    if config['use_singularity']:
        python_command = wrap_command_with_singularity(python_command, use_gpu=False)
    
=======
    if config["use_singularity"]:
        python_command = wrap_command_with_singularity(python_command)

>>>>>>> ac62f5d2
    bsub_command = [
        "bsub",
        "-J",
        "job_data_processing",
        "-o",
        config["preprocessing"]["output_log"],
        "-n",
        str(config["preprocessing"]["workers"]),
        "-R",
        f"rusage[mem={config['preprocessing']['memory']}]",
        "-q",
        "long",
    ] + python_command

    subprocess.run(bsub_command)


# Run the training pipeline
def run_training():
    python_command = [
        "python3",
        "src/segger/cli/train_model.py",
        "--dataset_dir",
        config["training"]["dataset_dir"],
        "--models_dir",
        config["training"]["models_dir"],
        "--sample_tag",
        config["training"]["sample_tag"],
        "--num_workers",
        str(config["training"]["workers"]),
        "--devices",
        str(config["training"]["gpus"]),
    ]

<<<<<<< HEAD
    if config['use_singularity']:
        python_command = wrap_command_with_singularity(python_command, use_gpu=True)
=======
    if config["use_singularity"]:
        python_command = wrap_command_with_singularity(python_command)
>>>>>>> ac62f5d2

    bsub_command = [
        "bsub",
        "-J",
        "job_training",
        "-w",
        "done(job_data_processing)",
        "-o",
        config["training"]["output_log"],
        "-n",
        str(config["training"]["workers"]),
        "-R",
        f"rusage[mem={config['training']['memory']}]",
        "-R",
        "tensorcore",
        "-gpu",
        f"num={config['training']['gpus']}:j_exclusive=no:gmem={config['training']['gpu_memory']}",
        "-q",
        "gpu",
    ] + python_command

    subprocess.run(bsub_command)


# Run the prediction pipeline
def run_prediction():
    python_command = [
        "python3",
        "src/segger/cli/predict.py",
        "--segger_data_dir",
        config["prediction"]["segger_data_dir"],
        "--benchmarks_dir",
        config["prediction"]["benchmarks_dir"],
        "--transcripts_file",
        config["prediction"]["transcripts_file"],
        "--knn_method",
        config["prediction"]["knn_method"],
        "--num_workers",
        str(config["prediction"]["workers"]),
    ]

<<<<<<< HEAD
    if config['use_singularity']:
        python_command = wrap_command_with_singularity(python_command, use_gpu=True)
=======
    if config["use_singularity"]:
        python_command = wrap_command_with_singularity(python_command)
>>>>>>> ac62f5d2

    bsub_command = [
        "bsub",
        "-J",
        "job_prediction",
        "-w",
        "done(job_training)",
        "-o",
        config["prediction"]["output_log"],
        "-n",
        str(config["prediction"]["workers"]),
        "-R",
        f"rusage[mem={config['prediction']['memory']}]",
        "-R",
        "tensorcore",
        "-gpu",
        f"num=1:j_exclusive=no:gmem={config['prediction']['gpu_memory']}",
        "-q",
        "gpu",
    ] + python_command

    subprocess.run(bsub_command)


# Run the selected pipelines
pipelines = config.get("pipelines", [])
for pipeline in pipelines:
    if pipeline == 1:
        run_data_processing()
    elif pipeline == 2:
        run_training()
    elif pipeline == 3:
        run_prediction()
    else:
        print(f"Invalid pipeline number: {pipeline}")<|MERGE_RESOLUTION|>--- conflicted
+++ resolved
@@ -7,7 +7,6 @@
 
 
 # Helper function to wrap command with Singularity
-<<<<<<< HEAD
 def wrap_command_with_singularity(command, use_gpu=False):
     singularity_command = [
         "singularity", "exec", "--bind",
@@ -22,23 +21,7 @@
     
     return singularity_command + command
 
-# Define the pipeline functions:
-=======
-def wrap_command_with_singularity(command):
-    return [
-        "singularity",
-        "exec",
-        "--bind",
-        f"{config['paths']['local_repo_dir']}:{config['paths']['container_dir']}",
-        "--pwd",
-        config["paths"]["container_dir"],
-        config["paths"]["singularity_image"],
-    ] + command
-
-
 # Define the pipeline functions
->>>>>>> ac62f5d2
-
 
 # Run the data processing pipeline
 def run_data_processing():
@@ -59,15 +42,9 @@
         str(config["preprocessing"]["workers"]),
     ]
 
-<<<<<<< HEAD
     if config['use_singularity']:
         python_command = wrap_command_with_singularity(python_command, use_gpu=False)
     
-=======
-    if config["use_singularity"]:
-        python_command = wrap_command_with_singularity(python_command)
-
->>>>>>> ac62f5d2
     bsub_command = [
         "bsub",
         "-J",
@@ -102,13 +79,8 @@
         str(config["training"]["gpus"]),
     ]
 
-<<<<<<< HEAD
     if config['use_singularity']:
         python_command = wrap_command_with_singularity(python_command, use_gpu=True)
-=======
-    if config["use_singularity"]:
-        python_command = wrap_command_with_singularity(python_command)
->>>>>>> ac62f5d2
 
     bsub_command = [
         "bsub",
@@ -150,13 +122,8 @@
         str(config["prediction"]["workers"]),
     ]
 
-<<<<<<< HEAD
     if config['use_singularity']:
         python_command = wrap_command_with_singularity(python_command, use_gpu=True)
-=======
-    if config["use_singularity"]:
-        python_command = wrap_command_with_singularity(python_command)
->>>>>>> ac62f5d2
 
     bsub_command = [
         "bsub",
